--- conflicted
+++ resolved
@@ -264,10 +264,6 @@
         assert actual == expected
 
     def test_mydict(self):
-<<<<<<< HEAD
-        d1 = dict({"a": {".": "a_val"}})
-=======
->>>>>>> c0772552
         d = MyDict(a={".": "a_val"})
         assert d["a"] == "a_val"
 
